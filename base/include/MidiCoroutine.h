--- conflicted
+++ resolved
@@ -35,77 +35,9 @@
 		juce::MidiMessage message;
 	};
 
-<<<<<<< HEAD
 	struct MidiMessagesWithDevice {
 		juce::MidiDeviceInfo device;
 		std::vector<juce::MidiMessage> messages;
-=======
-	template <typename TPromise>
-	class MidiControllerInput {
-	public:
-		MidiControllerInput() {
-			// Setup the old school callback for our MIDIMessage handler
-			callbackHandle_ = MidiController::instance()->makeOneHandle();
-			MidiController::instance()->addMessageHandler(callbackHandle_, [this](MidiInput* source, MidiMessage const& message) {
-				ignoreUnused(message);
-				// This code is executed by the Audio Thread, that handles incoming MIDI messages as well
-				ScopedLock lock(taskLock_);
-				auto coro = tasks_.begin();
-				while (coro != tasks_.end()) {
-					if (coro->done()) {
-						tasks_.erase(coro);
-					}
-					else {
-						coro->promise().messageIn_ = { source->getDeviceInfo(), {  } };
-						coro->promise().signalResume(); // Don't take the Audio thread into the coroutine, but rather release the waiting thread
-						coro++;
-					}
-				}
-			});
-		}
-
-		~MidiControllerInput() {
-			MidiController::instance()->removeMessageHandler(callbackHandle_);
-			callbackHandle_ = MidiController::instance()->makeNoneHandle();
-		}
-
-		auto suspend() {
-			struct awaiter {
-				MidiControllerInput& _input;
-				stdx::coroutine_handle<TPromise> handle;
-
-				explicit awaiter(MidiControllerInput& input) : _input(input) {
-				}
-
-				bool await_ready() noexcept {
-					return false;
-				}
-
-				void await_suspend(stdx::coroutine_handle<TPromise> coro) noexcept {
-					{
-						ScopedLock lock(_input.taskLock_);
-						_input.tasks_.insert(coro);
-					}
-					handle = coro;
-				}
-
-				MidiMessageWithDevice await_resume() {
-					if (handle)
-						return std::exchange(handle.promise().messageIn_, {});
-					else
-						return {};
-				}
-
-			};
-
-			return awaiter(*this);
-		}
-
-	private:
-		std::set<stdx::coroutine_handle<TPromise>> tasks_{};
-		MidiController::HandlerHandle callbackHandle_;
-		CriticalSection taskLock_;
->>>>>>> 89817477
 	};
 
 	template <typename ReturnType>
@@ -123,13 +55,8 @@
 				return MidiCoroutine{ stdx::coroutine_handle<promise_type>::from_promise(*this) };
 			}
 
-<<<<<<< HEAD
-			std::suspend_never initial_suspend() {
+			stdx::suspend_never initial_suspend() {
 				// Do immediately start MidiCoroutines until their first await, so return suspend_never
-=======
-			stdx::suspend_never initial_suspend() {
-				// Do immediately start until the first yield or await
->>>>>>> 89817477
 				return {};
 			}
 
@@ -149,11 +76,7 @@
 			}
 
 			// We can yield MidiMessages, and they will be sent.
-<<<<<<< HEAD
 			/*std::suspend_always yield_value(MidiMessageWithDevice messages) {
-=======
-			stdx::suspend_always yield_value(MidiMessageWithDevice messages) {
->>>>>>> 89817477
 				messagesToSend_ = messages;
 				return { };
 			}*/
@@ -229,7 +152,6 @@
 
 		stdx::coroutine_handle<promise_type> handle;
 
-<<<<<<< HEAD
 		explicit MidiCoroutine(std::coroutine_handle<promise_type> handle_) : handle(handle_) {
 			callbackHandle_ = MidiController::instance()->makeOneHandle();
 			MidiController::instance()->addMessageHandler(callbackHandle_, [this](MidiInput* source, MidiMessage const& message) {
@@ -251,10 +173,6 @@
 				}
 				});
 		}
-=======
-		explicit MidiCoroutine(stdx::coroutine_handle<promise_type> handle_) : handle(handle_) {}
-		MidiCoroutine(MidiCoroutine&& rhs) noexcept : handle(std::exchange(rhs.handle, nullptr)) {} // Move only
->>>>>>> 89817477
 
 		~MidiCoroutine() {
 			MidiController::instance()->removeMessageHandler(callbackHandle_);
