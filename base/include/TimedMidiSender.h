/*
   Copyright (c) 2020 Christof Ruch. All rights reserved.

   Dual licensed: Distributed under Affero GPL license by default, an MIT license is available for purchase
*/

#pragma once

#include "JuceHeader.h"

#include "MidiController.h"

namespace midikraft {

	class TimedMidiSender : private Timer {
	public:
		TimedMidiSender(int sampleRate);
		virtual ~TimedMidiSender() override;

		void addMessageToBuffer(juce::MidiDeviceInfo const &midiOutput, MidiMessage &message, double timeRelativeToNowInS);

		void timerCallback() override;

	private:
		int sampleRate_;
		int previousSampleNumber_;
		double startTime_;
<<<<<<< HEAD
		std::map<juce::MidiDeviceInfo, MidiBuffer> midiBuffer_;
=======
		std::map<String, MidiBuffer> midiBuffer_;
		std::map<String, MidiDeviceInfo> midiDevices_;
>>>>>>> d29f0e69
	};

}<|MERGE_RESOLUTION|>--- conflicted
+++ resolved
@@ -25,12 +25,8 @@
 		int sampleRate_;
 		int previousSampleNumber_;
 		double startTime_;
-<<<<<<< HEAD
-		std::map<juce::MidiDeviceInfo, MidiBuffer> midiBuffer_;
-=======
 		std::map<String, MidiBuffer> midiBuffer_;
 		std::map<String, MidiDeviceInfo> midiDevices_;
->>>>>>> d29f0e69
 	};
 
 }