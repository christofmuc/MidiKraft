--- conflicted
+++ resolved
@@ -172,9 +172,6 @@
 				}
 				else {
 					// Well, where should it go? I'd say last patch of first bank is a good compromise
-<<<<<<< HEAD
-					place = MidiProgramNumber::fromZeroBaseWithBank(MidiBankNumber::fromZeroBase(0, numberOfPatches()), numberOfPatches() - 1);
-=======
 					auto descriptors = Capability::hasCapability<HasBankDescriptorsCapability>(this);
 					if (descriptors) {
 						place = MidiProgramNumber::fromZeroBase(descriptors->bankDescriptors()[0].size - 1);
@@ -185,7 +182,6 @@
 							place = MidiProgramNumber::fromZeroBase(banks->numberOfPatches() - 1);
 						}
 					}
->>>>>>> 700a7632
 					SimpleLogger::instance()->postMessageOncePerRun((boost::format("%s has no edit buffer, using program %s instead") % getName() % friendlyProgramName(place)).str());
 				}
 				messages = programDumpCapability->patchToProgramDumpSysex(dataFile, place);
