--- conflicted
+++ resolved
@@ -38,11 +38,7 @@
 	const std::string kDataBaseFileName = "SysexDatabaseOfAllPatches.db3";
 	const std::string kDataBaseBackupSuffix = "-backup";
 
-<<<<<<< HEAD
-	const int SCHEMA_VERSION = 14;
-=======
-	const int SCHEMA_VERSION = 16;
->>>>>>> daf36275
+	const int SCHEMA_VERSION = 17;
 	/* History */
 	/* 1 - Initial schema */
 	/* 2 - adding hidden flag (aka deleted) */
@@ -57,8 +53,10 @@
 	/* 11 - adding an index to speed up the duplicate name search, as suggested by chatGPT */
 	/* 12 - adding an index to speed up the import list building */
 	/* 13 - adding comment to the patch table */
-<<<<<<< HEAD
-	/* 14 - move the imports information into the list table, and create the corresponding patch_in_list entries. Add list type for quick filtering. */
+	/* 14 - adding author and source fields to the patch table */
+	/* 15 - adding sort order field to categories */
+	/* 16 - adding regular flag to patches */
+	/* 17 - move the imports information into the list table, and create the corresponding patch_in_list entries. Add list type for quick filtering. */
 
 	// This is stored in the list_type column
 	enum PatchListType {
@@ -67,11 +65,6 @@
 		USER_BANK = 2,
 		IMPORT_LIST = 3
 	};
-=======
-	/* 14 - adding author and source fields to the patch table */
-	/* 15 - adding sort order field to categories */
-	/* 16 - adding regular flag to patches */
->>>>>>> daf36275
 
 	class PatchDatabase::PatchDataBaseImpl {
 	public:
@@ -293,7 +286,31 @@
 			if (currentVersion < 14) {
 				backupIfNecessary(hasBackuped);
 				SQLite::Transaction transaction(db_);
-<<<<<<< HEAD
+				if (!hasRecreatedPatchTable) {
+					db_.exec("ALTER TABLE patches ADD COLUMN author TEXT");
+					db_.exec("ALTER TABLE patches ADD COLUMN info TEXT");
+				}
+				db_.exec("UPDATE schema_version SET number = 14");
+				transaction.commit();
+			}
+			if (currentVersion < 15) {
+				backupIfNecessary(hasBackuped);
+				SQLite::Transaction transaction(db_);
+				db_.exec("ALTER TABLE categories ADD COLUMN sort_order INTEGER");
+				db_.exec("UPDATE schema_version SET number = 15");
+				transaction.commit();
+			}
+			if (currentVersion < 16) {
+				backupIfNecessary(hasBackuped);
+				SQLite::Transaction transaction(db_);
+				db_.exec("ALTER TABLE patches ADD COLUMN regular INTEGER");
+				db_.exec("UPDATE patches SET regular = 0 WHERE regular IS NULL");
+				db_.exec("UPDATE schema_version SET number = 16");
+				transaction.commit();
+			}
+			if (currentVersion < 17) {
+				backupIfNecessary(hasBackuped);
+				SQLite::Transaction transaction(db_);
 				// Add list type column
 				db_.exec("ALTER TABLE lists ADD COLUMN list_type INTEGER");
 				// Set list type
@@ -315,30 +332,6 @@
 				db_.exec("UPDATE schema_version SET number = 14");
 				transaction.commit();
 			}
-=======
-				if (!hasRecreatedPatchTable) {
-					db_.exec("ALTER TABLE patches ADD COLUMN author TEXT");
-					db_.exec("ALTER TABLE patches ADD COLUMN info TEXT");
-				}
-				db_.exec("UPDATE schema_version SET number = 14");
-				transaction.commit();
-			}
-			if (currentVersion < 15) {
-				backupIfNecessary(hasBackuped);
-				SQLite::Transaction transaction(db_);
-				db_.exec("ALTER TABLE categories ADD COLUMN sort_order INTEGER");
-				db_.exec("UPDATE schema_version SET number = 15");
-				transaction.commit();
-			}
-			if (currentVersion < 16) {
-				backupIfNecessary(hasBackuped);
-				SQLite::Transaction transaction(db_);
-				db_.exec("ALTER TABLE patches ADD COLUMN regular INTEGER");
-				db_.exec("UPDATE patches SET regular = 0 WHERE regular IS NULL");
-				db_.exec("UPDATE schema_version SET number = 16");
-				transaction.commit();
-			}
->>>>>>> daf36275
 		}
 
 		void insertDefaultCategories() {
@@ -444,13 +437,8 @@
 
 		bool putPatch(PatchHolder const& patch) {
 			try {
-<<<<<<< HEAD
-				SQLite::Statement sql(db_, "INSERT INTO patches (synth, md5, name, type, data, favorite, hidden, sourceName, sourceInfo, midiBankNo, midiProgramNo, categories, categoryUserDecision, comment)"
-					" VALUES (:SYN, :MD5, :NAM, :TYP, :DAT, :FAV, :HID, :SNM, :SRC, :BNK, :PRG, :CAT, :CUD, :COM)");
-=======
-				SQLite::Statement sql(db_, "INSERT INTO patches (synth, md5, name, type, data, favorite, regular, hidden, sourceID, sourceName, sourceInfo, midiBankNo, midiProgramNo, categories, categoryUserDecision, comment, author, info)"
-					" VALUES (:SYN, :MD5, :NAM, :TYP, :DAT, :FAV, :REG, :HID, :SID, :SNM, :SRC, :BNK, :PRG, :CAT, :CUD, :COM, :AUT, :INF)");
->>>>>>> daf36275
+				SQLite::Statement sql(db_, "INSERT INTO patches (synth, md5, name, type, data, favorite, regular, hidden, sourceName, sourceInfo, midiBankNo, midiProgramNo, categories, categoryUserDecision, comment, author, info)"
+					" VALUES (:SYN, :MD5, :NAM, :TYP, :DAT, :FAV, :REG, :HID, :SNM, :SRC, :BNK, :PRG, :CAT, :CUD, :COM, :AUT, :INF)");
 
 				// Insert values into prepared statement
 				sql.bind(":SYN", patch.synth()->getName().c_str());
@@ -459,13 +447,8 @@
 				sql.bind(":TYP", patch.getType());
 				sql.bind(":DAT", patch.patch()->data().data(), (int)patch.patch()->data().size());
 				sql.bind(":FAV", (int)patch.howFavorite().is());
-<<<<<<< HEAD
-				sql.bind(":HID", patch.isHidden());
-=======
 				sql.bind(":REG", patch.isRegular() ? 1 : 0);
 				sql.bind(":HID", patch.isHidden() ? 1 : 0);
-				sql.bind(":SID", sourceID);
->>>>>>> daf36275
 				sql.bind(":SNM", patch.sourceInfo()->toDisplayString(patch.synth(), false));
 				sql.bind(":SRC", patch.sourceInfo()->toString());
 				if (patch.bankNumber().isValid()) {
