/*
   Copyright (c) 2020 Christof Ruch. All rights reserved.

   Dual licensed: Distributed under Affero GPL license by default, an MIT license is available for purchase
*/

#pragma once

#include <memory>
#include <vector>

#include "Synth.h"

#include "ProgressHandler.h"
#include "PatchHolder.h"

namespace midikraft {

	struct ImportInfo {
		std::string name; // The name of the import - TODO this can be matched to the name stored in the patch, except for edit buffer imports
		std::string description; // The nice display name of the import, this can contain e.g. the number of patches in this import in parantheses
		std::string id; // The database ID, as a unique identifier
	};

	class PatchDatabase {
	public:
		struct PatchFilter {
			std::map<std::string, std::weak_ptr<Synth>> synths;
			std::string importID;
			std::string name;
			bool onlyFaves;
			bool onlySpecifcType;
			int typeID;
			bool showHidden;
			bool onlyUntagged;
			std::set<Category> categories;			
		};

		enum UpdateChoice {
			UPDATE_NAME = 1,
			UPDATE_CATEGORIES = 2,
			UPDATE_HIDDEN = 4,
			UPDATE_DATA = 8,
			UPDATE_FAVORITE = 16,
			UPDATE_ALL = UPDATE_NAME | UPDATE_CATEGORIES | UPDATE_HIDDEN | UPDATE_DATA | UPDATE_FAVORITE
		};

		PatchDatabase(); // Default location
		PatchDatabase(std::string const &databaseFile); // Specific file
		~PatchDatabase();

		std::string getCurrentDatabaseFileName() const;
		bool switchDatabaseFile(std::string const &newDatabaseFile);

		int getPatchesCount(PatchFilter filter);
		std::vector<PatchHolder> getPatches(PatchFilter filter, int skip, int limit);
		void getPatchesAsync(PatchFilter filter, std::function<void(std::vector<PatchHolder> const &)> finished, int skip, int limit);

		size_t mergePatchesIntoDatabase(std::vector<PatchHolder> &patches, std::vector<PatchHolder> &outNewPatches, ProgressHandler *progress, unsigned updateChoice);
		std::vector<ImportInfo> getImportsList(Synth *activeSynth) const;
		bool putPatch(PatchHolder const &patch);
		bool putPatches(std::vector<PatchHolder> const &patches);

		int deletePatches(PatchFilter filter);
		int reindexPatches(PatchFilter filter);

		std::string makeDatabaseBackup(std::string const &suffix);
		void makeDatabaseBackup(File backupFileToCreate);

		// Convenience functions
		static PatchFilter allForSynth(std::shared_ptr<Synth> synth);

<<<<<<< HEAD
		std::vector<Category> PatchDatabase::getCategories() const;
		std::shared_ptr<AutomaticCategorizer> getCategorizer();
		void setAutocategorizationRules(std::string const &jsonDefinition);

=======
		// For backward compatibility
		static std::string generateDefaultDatabaseLocation();
	
>>>>>>> 8c8604f7
	private:
		class PatchDataBaseImpl;
		std::unique_ptr<PatchDataBaseImpl> impl;
		ThreadPool pool_;
	};

}<|MERGE_RESOLUTION|>--- conflicted
+++ resolved
@@ -67,19 +67,16 @@
 		std::string makeDatabaseBackup(std::string const &suffix);
 		void makeDatabaseBackup(File backupFileToCreate);
 
+		std::vector<Category> PatchDatabase::getCategories() const;
+		std::shared_ptr<AutomaticCategory> getCategorizer();
+		void setAutocategorizationRules(std::string const &jsonDefinition);
+
 		// Convenience functions
 		static PatchFilter allForSynth(std::shared_ptr<Synth> synth);
 
-<<<<<<< HEAD
-		std::vector<Category> PatchDatabase::getCategories() const;
-		std::shared_ptr<AutomaticCategorizer> getCategorizer();
-		void setAutocategorizationRules(std::string const &jsonDefinition);
-
-=======
 		// For backward compatibility
 		static std::string generateDefaultDatabaseLocation();
 	
->>>>>>> 8c8604f7
 	private:
 		class PatchDataBaseImpl;
 		std::unique_ptr<PatchDataBaseImpl> impl;
