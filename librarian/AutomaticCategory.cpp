--- conflicted
+++ resolved
@@ -65,13 +65,8 @@
 								// That's us!
 								result.insert(found->second.category());
 							}
-<<<<<<< HEAD
 							else {
-								SimpleLogger::instance()->postMessage((boost::format("Warning: Invalid mapping for Synth %s and stored category %s. Maps to invalid category %s. Use Categories... Edit mappings... to fix.") % synthname % tag.name() % categoryName).str());
-=======
-							if (!found) {
 								SimpleLogger::instance()->postMessage(fmt::format("Warning: Invalid mapping for Synth {} and stored category {}. Maps to invalid category {}. Use Categories... Edit mappings... to fix.", synthname, tag.name(),  categoryName));
->>>>>>> 96597221
 							}
 						}
 					}
