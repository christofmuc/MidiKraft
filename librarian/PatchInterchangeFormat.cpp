--- conflicted
+++ resolved
@@ -5,6 +5,8 @@
 */
 
 #include "PatchInterchangeFormat.h"
+
+#include "SynthBank.h"
 
 #include "Logger.h"
 #include "Sysex.h"
@@ -28,7 +30,8 @@
 
 #include <cstdio>
 
-<<<<<<< HEAD
+namespace {
+
 const char *kSynth = "Synth";
 const char *kName = "Name";
 const char *kSysex = "Sysex";
@@ -43,25 +46,8 @@
 const char *kFileFormat = "FileFormat";
 const char *kPIF = "PatchInterchangeFormat";
 const char *kVersion = "Version";
-=======
-namespace {
-
-const char* kSynth = "Synth";
-const char* kName = "Name";
-const char* kSysex = "Sysex";
-const char* kFavorite = "Favorite";
-const char* kPlace = "Place";
-const char* kCategories = "Categories";
-const char* kNonCategories = "NonCategories";
-const char* kSourceInfo = "SourceInfo";
-const char* kLibrary = "Library";
-const char* kHeader = "Header";
-const char* kFileFormat = "FileFormat";
-const char* kPIF = "PatchInterchangeFormat";
-const char* kVersion = "Version";
 
 }
->>>>>>> c64ba0bb
 
 namespace midikraft {
 
@@ -198,12 +184,14 @@
 					MidiBankNumber bank = MidiBankNumber::invalid();
 					if (item->HasMember(kBank)) {
 						if ((*item)[kBank].IsInt()) {
-							bank = MidiBankNumber::fromZeroBase((*item)[kBank].GetInt(), activeSynth->numberOfPatches());
+							int bankInt = (*item)[kBank].GetInt();
+							bank = MidiBankNumber::fromZeroBase(bankInt, SynthBank::numberOfPatchesInBank(activeSynth, bankInt));
 						}
 						else {
 							std::string bankStr = (*item)[kBank].GetString();
 							try {
-								bank = MidiBankNumber::fromZeroBase(std::stoi(bankStr), activeSynth->numberOfPatches());
+								int bankInt = std::stoi(bankStr);
+								bank = MidiBankNumber::fromZeroBase(bankInt, SynthBank::numberOfPatchesInBank(activeSynth, bankInt));
 							}
 							catch (std::invalid_argument &) {
 								SimpleLogger::instance()->postMessage((boost::format("Ignoring MIDI bank information for patch %s because %s does not convert to an integer") % patchName % bankStr).str());
@@ -218,8 +206,8 @@
 								place = MidiProgramNumber::fromZeroBaseWithBank(bank, (*item)[kPlace].GetInt());
 							}
 							else {
-								place = MidiProgramNumber::fromZeroBase((*item)[kPlace].GetInt());
-							}
+							place = MidiProgramNumber::fromZeroBase((*item)[kPlace].GetInt());
+						}
 						}
 						else {
 							std::string placeStr = (*item)[kPlace].GetString();
@@ -228,10 +216,10 @@
 									place = MidiProgramNumber::fromZeroBaseWithBank(bank, std::stoi(placeStr));
 								}
 								else {
-									place = MidiProgramNumber::fromZeroBase(std::stoi(placeStr));
-								}
-							}
-							catch (std::invalid_argument&) {
+								place = MidiProgramNumber::fromZeroBase(std::stoi(placeStr));
+							}
+							}
+							catch (std::invalid_argument &) {
 								SimpleLogger::instance()->postMessage((boost::format("Ignoring MIDI place information for patch %s because %s does not convert to an integer") % patchName % placeStr).str());
 							}
 						}
